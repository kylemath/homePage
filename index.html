--- conflicted
+++ resolved
@@ -141,7 +141,6 @@
 
 <h2 id="publications">Recent Publications</h2>
 <ol reversed>
-<<<<<<< HEAD
     <li><a href="https://scholar.google.com/scholar?cluster=9755940777265375331&hl=en&oi=scholarr" target="_blank">Combining the Los Angeles Motor Scale and the Muse Portable Electroencephalography System Improves the Accuracy of Large Vessel Occlusion Detection in Acute Stroke Syndrome.</a> - Mahesh Kate et al. (2025)</li>
     <li><a href="https://www.ahajournals.org/doi/abs/10.1161/str.56.suppl_1.TMP30" target="_blank">Abstract TMP30: Combining the Los Angeles Motor Scale and the Muse Portable Electroencephalography System Improves the Accuracy of Large Vessel Occlusion Detection in Acute Stroke Syndrome.</a> - Mahesh Kate et al. (2025)</li>
     <li><a href="https://www.sciencedirect.com/science/article/pii/S1052305724004762" target="_blank">Quantitative electroencephalography to assess post-stroke functional disability: a systematic review and meta-analysis</a> - Idha Sood et al. (2024)</li>
@@ -244,9 +243,7 @@
     <li><a href="https://scholar.google.com/scholar?cluster=5981547760986630717&hl=en&oi=scholarr" target="_blank">The detrimental effects of working memory load on a sustained attention task: The elimination of a cueing effect with distraction</a> - Kyle Mathewson et al. (2007)</li>
     <li><a href="https://scholar.google.com/scholar?cluster=15957506658455966719&hl=en&oi=scholarr" target="_blank">Sequence learning and medial-front cortex: External versus internal error evaluation</a> - Olav Krigolson et al. (2007)</li>
     <li><a href="https://scholar.google.com/scholar?cluster=16247280243781344186&hl=en&oi=scholarr" target="_blank">The role of medial-frontal cortex in sequence learning</a> - Olave E Krigolson et al. (2006)</li>
-=======
-    <li><em>Publications are automatically updated from <a href="https://scholar.google.com/citations?user=wgK6LCYAAAAJ" target="_blank">Google Scholar</a>. If this section appears empty, the automated script may need to be run.</em></li>
->>>>>>> d5309f77
+
 </ol>
 
 <hr>
